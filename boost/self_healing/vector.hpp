--- conflicted
+++ resolved
@@ -67,24 +67,6 @@
             explicit chunk(vector_pointer const parent = 0, const T &value = 0)
                 : child<vector_type>(parent), array<T, ChunkSize>(value) {}
 
-<<<<<<< HEAD
-        static const std::size_t vector_chunk_size = sizeof(vector_chunk_type); //!< The size of a vector chunk.
-
-        struct chunk : public child<vector<T, ChunkSize> >, public array<T, ChunkSize>
-        {
-            typedef vector<T, ChunkSize>   parent_type;
-            typedef vector<T, ChunkSize> * parent_pointer;
-
-            explicit vector_chunk(parent_pointer const parent = 0, const_reference value = 0)
-                : child<parent_type>(parent), array<T, ChunkSize>(value) {
-            }
-
-              bool is_valid(parent_pointer const parent = 0) const {
-                return child<parent_type>::is_valid(parent) &&
-                       array<T, ChunkSize>::is_valid();
-            }
-        };
-=======
             bool is_valid(vector_pointer const parent = 0) const {
                 return child<vector_type>::is_valid(parent) &&
                        array<T, ChunkSize>::is_valid();
@@ -93,7 +75,6 @@
 
         typedef chunk   chunk_type;    //!< A vector chunk.
         typedef chunk * chunk_pointer; //!< A pointer to vector chunk.
->>>>>>> 64d156b3
 
     public:
         // type definitions
@@ -108,7 +89,7 @@
         typedef std::ptrdiff_t  difference_type;    //!< A signed integral type used to represent the distance between two iterators.
 
         /*! \brief A (random access) iterator used to iterate through the <code>vector</code>.
-       */
+        */
         class iterator : public child<vector_type>, public std::iterator<std::random_access_iterator_tag, value_type>
         {
             friend class vector;
